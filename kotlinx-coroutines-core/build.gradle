--- conflicted
+++ resolved
@@ -188,12 +188,7 @@
         // We should not set this security manager when `jvmTest`
         // is invoked by IntelliJ IDEA since we need to pass
         // system properties for Lincheck and stress tests.
-<<<<<<< HEAD
-        // TODO this can be removed once IDEA is allowed to use `jvmLincheckTest` and
-        // TODO `jvmStressTest` tasks for the corresponding tests instead of using `jvmTest`.
-=======
         // TODO Remove once IDEA is smart enough to select between `jvmTest`/`jvmStressTest`/`jvmLincheckTest` #KTIJ-599
->>>>>>> 11762673
         systemProperty 'java.security.manager', 'kotlinx.coroutines.TestSecurityManager'
     }
     // 'stress' is required to be able to run all subpackage tests like ":jvmTests --tests "*channels*" -Pstress=true"
@@ -202,20 +197,8 @@
         exclude '**/*StressTest.*'
     }
     if (Idea.active) {
-<<<<<<< HEAD
-        // Configure the IDEA runner for Lincheck and stress tests
-        // TODO this can be removed once IDEA is allowed to use `jvmLincheckTest` and
-        // TODO `jvmStressTest` tasks for the corresponding tests instead of using `jvmTest`.
-        jvmArgs = ['--add-opens', 'java.base/jdk.internal.misc=ALL-UNNAMED',   // required for transformation
-                   '--add-exports', 'java.base/jdk.internal.util=ALL-UNNAMED'] // in the model checking mode
-        maxHeapSize = '6g' // we need more memory for model checking
-        systemProperty 'kotlinx.coroutines.sqs..segmentSize', '2' // better for testing in general
-        systemProperty 'kotlinx.coroutines.sqs.maxSpinCycles', '1' // better for model checking
-        systemProperty 'kotlinx.coroutines.scheduler.keep.alive.sec', '100000' // any unpark problem hangs test
-=======
         // Configure the IDEA runner for Lincheck
         configureJvmForLincheck(jvmTest)
->>>>>>> 11762673
     }
     // TODO: JVM IR generates different stacktrace so temporary disable stacktrace tests
     if (rootProject.ext.jvm_ir_enabled) {
@@ -241,22 +224,8 @@
     enableAssertions = true
     testLogging.showStandardStreams = true
     systemProperty 'kotlinx.coroutines.scheduler.keep.alive.sec', '100000' // any unpark problem hangs test
-    systemProperty 'kotlinx.coroutines.sqs.segmentSize', '2'
-    systemProperty 'kotlinx.coroutines.sqs.maxSpinCycles', '10'
-}
-
-task jvmLincheckTest(type: Test, dependsOn: compileTestKotlinJvm) {
-    classpath = files { jvmTest.classpath }
-    testClassesDirs = files { jvmTest.testClassesDirs }
-    minHeapSize = '1g'
-    maxHeapSize = '6g' // we may need more space for building an interleaving tree in the model checking mode
-    include '**/*LincheckTest.*'
-    enableAssertions = true
-    testLogging.showStandardStreams = true
-    jvmArgs = ['--add-opens', 'java.base/jdk.internal.misc=ALL-UNNAMED',   // required for transformation
-               '--add-exports', 'java.base/jdk.internal.util=ALL-UNNAMED'] // in the model checking mode
-    systemProperty 'kotlinx.coroutines.sqs.segmentSize', '2'
-    systemProperty 'kotlinx.coroutines.sqs.maxSpinCycles', '1' // better for the model checking mode
+    systemProperty 'kotlinx.coroutines.semaphore.segmentSize', '2'
+    systemProperty 'kotlinx.coroutines.semaphore.maxSpinCycles', '10'
 }
 
 task jvmLincheckTest(type: Test, dependsOn: compileTestKotlinJvm) {
@@ -291,15 +260,9 @@
 // Run jdk16Test test only during nightly stress test
 jdk16Test.onlyIf { project.properties['stressTest'] != null }
 
-<<<<<<< HEAD
-// Always run those tests
-task moreTest(dependsOn: [jvmStressTest, jvmLincheckTest, jdk16Test])
-build.dependsOn moreTest
-=======
 // Always check additional test sets
 task moreTest(dependsOn: [jvmStressTest, jvmLincheckTest, jdk16Test])
 check.dependsOn moreTest
->>>>>>> 11762673
 
 task testsJar(type: Jar, dependsOn: jvmTestClasses) {
     classifier = 'tests'
